class TracksController < ApplicationController
  include TracksHelper

  def index
    #Instead of an array of hashes, maybe there should be a madlib object?
    @questions = [["I want a song that makes me feel ", @sentiments, "emotion"], ["about", @names, "name"]]
  end

#Search just by keyword(s)
  def search
    @tracks = TracksHelper::Track.lyrics_keywords(params[:word])
    respond_to do |format|
      if @tracks.length > 0
        format.html {render :show, layout: false}
      else
        flash[:danger] = 'There was a problem'
        format.html { render :_no_results, layout: false }
        format.json { }
      end
    end
  end

  #Search by keyword and sentiment
  def search_with_sentiment
    @form_feeling = params[:feeling]
    p "in search_with_sentiment"
    @tracks = TracksHelper::Track.lyrics_keywords(params[:word], 20).select{ |t| t.match_sentiment(@form_feeling)}
    respond_to do |format|
      if @tracks.length > 0
        format.html {render :show, layout: false}
      else
        flash[:danger] = 'There was a problem'
        format.html { render :index }
        format.json { }
      end
    end
  end

<<<<<<< HEAD
  def feelings_search
    byebug
    @day_feeling = params[:day]
    @tracks = TracksHelper::Track.lyrics_keywords(params[:feeling], 20).select{ |t| t.feelings_day(@day_feeling)}
    respond_to do |format|
      if @track.length > 0
=======
  #Search by what you want to do on what kind of weather day
  def weather_search
    @tracks = TracksHelper::Track.lyrics_keywords(params[:weather], 20).select{ |t| t.match_weather(params[:want_to])}

    respond_to do |format|
      if @tracks.length > 0
>>>>>>> 751eda97
        format.html {render :show, layout: false}
      else
        flash[:danger] = 'There was a problem'
        format.html { render :index }
        format.json { }
      end
    end
  end
<<<<<<< HEAD
=======

  #Search by age and sentiment
def search_with_age
  @form_feeling = params[:feeling]
  @tracks = TracksHelper::Track.lyrics_keywords(params[:age], 20).select{ |t| t.match_sentiment(@form_feeling)}
  respond_to do |format|
    if @tracks.length > 0
      format.html {render :show, layout: false}
    else
      flash[:danger] = 'There was a problem'
      format.html { render :index }
      format.json { }
    end
  end
end

  def search_for_party
    p "in search_for_party"
    @tracks = TracksHelper::Track.lyrics_keywords(params[:word], 30).select{|t| (t.audio_features.valence > 0.6)==true && (t.audio_features.danceability > 0.6)==true}
    respond_to do |format|
      if @tracks.length > 0
        format.html {render :show, layout: false}
      else
        flash[:danger] = 'There was a problem'
        format.html { render :index }
        format.json { }
      end
    end
  end

  def search_for_dance
    p "in search_for_dance"
    @tracks = TracksHelper::Track.lyrics_keywords(params[:word], 30).select{|t| (t.audio_features.tempo > 0.6)==true && (t.audio_features.danceability > 0.6)==true}
    respond_to do |format|
      if @tracks.length > 0
        format.html {render :show, layout: false}
      else
        flash[:danger] = 'There was a problem'
        format.html { render :_no_results, layout: false }
        format.json { }
      end
    end
  end


>>>>>>> 751eda97
end<|MERGE_RESOLUTION|>--- conflicted
+++ resolved
@@ -36,21 +36,12 @@
     end
   end
 
-<<<<<<< HEAD
+  # Search by the type of day you are having
   def feelings_search
-    byebug
     @day_feeling = params[:day]
     @tracks = TracksHelper::Track.lyrics_keywords(params[:feeling], 20).select{ |t| t.feelings_day(@day_feeling)}
     respond_to do |format|
       if @track.length > 0
-=======
-  #Search by what you want to do on what kind of weather day
-  def weather_search
-    @tracks = TracksHelper::Track.lyrics_keywords(params[:weather], 20).select{ |t| t.match_weather(params[:want_to])}
-
-    respond_to do |format|
-      if @tracks.length > 0
->>>>>>> 751eda97
         format.html {render :show, layout: false}
       else
         flash[:danger] = 'There was a problem'
@@ -59,8 +50,21 @@
       end
     end
   end
-<<<<<<< HEAD
-=======
+
+  #Search by what you want to do on what kind of weather day
+  def weather_search
+    @tracks = TracksHelper::Track.lyrics_keywords(params[:weather], 20).select{ |t| t.match_weather(params[:want_to])}
+
+    respond_to do |format|
+      if @tracks.length > 0
+        format.html {render :show, layout: false}
+      else
+        flash[:danger] = 'There was a problem'
+        format.html { render :index }
+        format.json { }
+      end
+    end
+  end
 
   #Search by age and sentiment
 def search_with_age
@@ -106,5 +110,4 @@
   end
 
 
->>>>>>> 751eda97
 end
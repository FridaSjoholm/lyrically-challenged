
<!-- SLIDER -->
<section id="slider">
  <div id="home-carousel" class="carousel slide">
    <div class="carousel-inner">

      <div class="item active">
        <%=image_tag("headphones.jpg", id: "headphones")%>

        <div class="carousel-caption container">
          <div class="row">
            <div class="col-sm-7">
              <%= form_tag("/search", method: "get", class: "form-search", remote: true) do %>
                <h1>Looking for a song about
                <%= text_field_tag(:word) %></h1>
                <%= submit_tag("Search", class:"btn btn-send") %>
              <% end %>

              <div class="portfolio-wrapper" >
                <div class="col-md-12">
                  <ul class="filter">
                    <li>Input forms:</li>
                    <li data-target="#home-carousel" data-slide-to="0"><a class="active">Simple</a></li>
                    <li data-target="#home-carousel" data-slide-to="1"><a>Sentiment</a></li>
                    <li data-target="#home-carousel" data-slide-to="2"><a>Age</a></li>
                    <li data-target="#home-carousel" data-slide-to="3" ><a>Party</a></li>
                    <li data-target="#home-carousel" data-slide-to="4" ><a>Dance</a></li>
                    <li data-target="#home-carousel" data-slide-to="5"><a>Weather</a></li>
                    <li data-target="#home-carousel" data-slide-to="6" ><a>Genre</a></li>


                  </ul><!--/#portfolio-filter-->

                </div>
              </div>
              <img
                class="f-pending-message"
                style="width:500px;height:180px;display:none;"
                src="https://userscontent2.emaze.com/images/c99e58c5-cc05-4af4-ab93-4614a40e077b/386d9c23-88e2-487a-b84f-47bba61bb4a6.gif"
              />
            </div>
          </div>
        </div>
      </div>

<a class="home-carousel-left" href="#home-carousel" data-slide="prev"><i class="fa fa-angle-left"></i></a>
<a class="home-carousel-right" href="#home-carousel" data-slide="next"><i class="fa fa-angle-right"></i></a>

      <div class="item">
        <div class="carousel-caption container">
          <div class="row">
            <div class="col-sm-7">

              <%= render "tracks/madlibs/02_sentiment" %>

              <div class="portfolio-wrapper" >
                <div class="col-md-12">
                  <ul class="filter">
                    <li>Input forms:</li>
                    <li data-target="#home-carousel" data-slide-to="0"><a>Simple</a></li>
                    <li data-target="#home-carousel" data-slide-to="1"><a class="active">Sentiment</a></li>
                    <li data-target="#home-carousel" data-slide-to="2"><a>Age</a></li>
                    <li data-target="#home-carousel" data-slide-to="3" ><a>Party</a></li>
                    <li data-target="#home-carousel" data-slide-to="4" ><a>Dance</a></li>
                    <li data-target="#home-carousel" data-slide-to="5"><a>Weather</a></li>
                    <li data-target="#home-carousel" data-slide-to="6" ><a>Genre</a></li>


                  </ul><!--/#portfolio-filter-->

                </div>
              </div>
              <img
                class="f-pending-message"
                style="width:500px;height:180px;display:none;"
                src="https://userscontent2.emaze.com/images/c99e58c5-cc05-4af4-ab93-4614a40e077b/386d9c23-88e2-487a-b84f-47bba61bb4a6.gif"
              />
            </div>
          </div>
        </div>
      </div>


      <div class="item">
        <div class="carousel-caption container">
          <div class="row">
            <div class="col-sm-7">

              <%= render "tracks/madlibs/06_age" %>

              <div class="portfolio-wrapper" >
                <div class="col-md-12">
                  <ul class="filter">
                    <li>Input forms:</li>
                    <li data-target="#home-carousel" data-slide-to="0"><a>Simple</a></li>
                    <li data-target="#home-carousel" data-slide-to="1"><a>Sentiment</a></li>
                    <li data-target="#home-carousel" data-slide-to="2"><a class="active">Age</a></li>
                    <li data-target="#home-carousel" data-slide-to="3" ><a>Party</a></li>
                    <li data-target="#home-carousel" data-slide-to="4" ><a>Dance</a></li>
                    <li data-target="#home-carousel" data-slide-to="5"><a>Weather</a></li>
                    <li data-target="#home-carousel" data-slide-to="6" ><a>Genre</a></li>

                  </ul><!--/#portfolio-filter-->

                </div>
              </div>
              <img
                class="f-pending-message"
                style="width:500px;height:180px;display:none;"
                src="https://userscontent2.emaze.com/images/c99e58c5-cc05-4af4-ab93-4614a40e077b/386d9c23-88e2-487a-b84f-47bba61bb4a6.gif"
              />
            </div>
          </div>
        </div>
      </div>


      <div class="item">
        <%= image_tag("dance_party.jpg", id: "danceparty")%>
        <div class="carousel-caption container">
          <div class="row">
            <div class="col-sm-7">

              <%= render "tracks/madlibs/03_party" %>

              <!-- Links to all madlibs -->
              <div class="portfolio-wrapper" >
                <div class="col-md-12">
                  <ul class="filter">
                    <li>Input forms:</li>
                    <li data-target="#home-carousel" data-slide-to="0"><a>Simple</a></li>
                    <li data-target="#home-carousel" data-slide-to="1"><a>Sentiment</a></li>
                    <li data-target="#home-carousel" data-slide-to="2"><a>Age</a></li>
                    <li data-target="#home-carousel" data-slide-to="3"><a class="active">Party</a></li>
                    <li data-target="#home-carousel" data-slide-to="4" ><a>Dance</a></li>
                    <li data-target="#home-carousel" data-slide-to="5"><a>Weather</a></li>
                    <li data-target="#home-carousel" data-slide-to="6" ><a>Genre</a></li>



                  </ul><!--/#portfolio-filter-->

                </div>
              </div>
              <img
                class="f-pending-message"
                style="width:500px;height:180px;display:none;"
                src="https://userscontent2.emaze.com/images/c99e58c5-cc05-4af4-ab93-4614a40e077b/386d9c23-88e2-487a-b84f-47bba61bb4a6.gif"
              />

            </div>
          </div>
        </div>
      </div>


      <div class="item">
        <%= image_tag("dance_jump.jpg")%>
        <div class="carousel-caption container">
          <div class="row">
            <div class="col-sm-7">

              <%= render "tracks/madlibs/04_dance" %>
              <!-- Links to all madlibs -->
              <div class="portfolio-wrapper" >
                <div class="col-md-12">
                  <ul class="filter">
                    <li>Input forms:</li>
                    <li data-target="#home-carousel" data-slide-to="0"><a>Simple</a></li>
                    <li data-target="#home-carousel" data-slide-to="1"><a>Sentiment</a></li>
                    <li data-target="#home-carousel" data-slide-to="2"><a>Age</a></li>
                    <li data-target="#home-carousel" data-slide-to="3" ><a>Party</a></li>
                    <li data-target="#home-carousel" data-slide-to="4" class="active"><a>Dance</a></li>
                    <li data-target="#home-carousel" data-slide-to="5"><a>Weather</a></li>
                    <li data-target="#home-carousel" data-slide-to="6" ><a>Genre</a></li>


                  </ul><!--/#portfolio-filter-->

                </div>
              </div>
              <img
                class="f-pending-message"
                style="width:500px;height:180px;display:none;"
                src="https://userscontent2.emaze.com/images/c99e58c5-cc05-4af4-ab93-4614a40e077b/386d9c23-88e2-487a-b84f-47bba61bb4a6.gif"
              />

            </div>
          </div>
        </div>
      </div>




            <div class="item">
              <%= image_tag("dance_party.jpg", id: "danceparty")%>
              <div class="carousel-caption container">
                <div class="row">
                  <div class="col-sm-7">

                    <%= render "tracks/madlibs/weather_search" %>

                    <!-- Links to all madlibs -->
                    <div class="portfolio-wrapper" >
                      <div class="col-md-12">
                        <ul class="filter">
                          <li>Input forms:</li>
                          <li data-target="#home-carousel" data-slide-to="0"><a>Simple</a></li>
                          <li data-target="#home-carousel" data-slide-to="1"><a>Sentiment</a></li>
                          <li data-target="#home-carousel" data-slide-to="2"><a>Age</a></li>
                          <li data-target="#home-carousel" data-slide-to="3" ><a>Party</a></li>
                          <li data-target="#home-carousel" data-slide-to="4" ><a>Dance</a></li>
                          <li data-target="#home-carousel" data-slide-to="5" class="active"><a>Weather</a></li>
<<<<<<< HEAD
                          <li data-target="#home-carousel" data-slide-to="6" ><a>Feelings Day</a></li>

=======
                          <li data-target="#home-carousel" data-slide-to="6" ><a>Genre</a></li>
>>>>>>> 3ea654e0


                        </ul><!--/#portfolio-filter-->

                      </div>
                    </div>
                    <img
                      class="f-pending-message"
                      style="width:500px;height:180px;display:none;"
                      src="https://userscontent2.emaze.com/images/c99e58c5-cc05-4af4-ab93-4614a40e077b/386d9c23-88e2-487a-b84f-47bba61bb4a6.gif"
                    />

                  </div>
                </div>
              </div>
            </div>

            <div class="item">
              <%= image_tag("dance_party.jpg", id: "danceparty")%>
              <div class="carousel-caption container">
                <div class="row">           
                  <div class="col-sm-7">

                    <%= render "tracks/madlibs/genre_search", locals:{genres: @genres, enc_genres: @enc_genres} %>

                    <!-- Links to all madlibs -->
                    <div class="portfolio-wrapper" >
                      <div class="col-md-12">
                        <ul class="filter">
                          <li>Input forms:</li>
                          <li data-target="#home-carousel" data-slide-to="0"><a>Simple</a></li>
                          <li data-target="#home-carousel" data-slide-to="1"><a>Sentiment</a></li>
                          <li data-target="#home-carousel" data-slide-to="2"><a>Age</a></li>
                          <li data-target="#home-carousel" data-slide-to="3" ><a>Party</a></li>
                          <li data-target="#home-carousel" data-slide-to="4" ><a>Dance</a></li>
                          <li data-target="#home-carousel" data-slide-to="5" ><a>Weather</a></li>
                          <li data-target="#home-carousel" data-slide-to="6" class="active"><a>Genre</a></li>



                        </ul><!--/#portfolio-filter-->

                      </div>
                    </div>
                    <img
                      class="f-pending-message"
                      style="width:500px;height:180px;display:none;"
                      src="https://userscontent2.emaze.com/images/c99e58c5-cc05-4af4-ab93-4614a40e077b/386d9c23-88e2-487a-b84f-47bba61bb4a6.gif"
                    />

                  </div>
                </div>
              </div>
            </div>


    </div> <!-- /.carousel-inner -->
  </div> <!--/#home-carousel-->
  </section>
<!-- /SLIDER -->

<!--RESULTS-->
<section id="services">
  <div class="container">
    <div id="show-area" class="row">
      (YOUR SONGS HERE!)
    </div>
  </div>
</section>
<!--/RESULTS-->


<!-- FOOTER -->
<footer id="footer">
  <div class="container">
    <div class="row">
      <!-- SOCIAL ICONS -->
      <div class="col-sm-6 col-sm-push-6 footer-social-icons">
        <span>Find us on:</span>
        <a href="https://github.com/FridaSjoholm/lyrically-challenged" target="_blank"><i class="fa fa-github"></i></a>
      </div>
      <!-- /SOCIAL ICONS -->
      <div class="col-sm-6 col-sm-pull-6 copyright">
        <p>&copy; 2017 <a href="">Lyrically Challenged</a>. All Rights Reserved.</p>
      </div>
    </div>
  </div>
</footer>
<!-- /FOOTER --><|MERGE_RESOLUTION|>--- conflicted
+++ resolved
@@ -1,4 +1,3 @@
-
 <!-- SLIDER -->
 <section id="slider">
   <div id="home-carousel" class="carousel slide">
@@ -26,7 +25,9 @@
                     <li data-target="#home-carousel" data-slide-to="3" ><a>Party</a></li>
                     <li data-target="#home-carousel" data-slide-to="4" ><a>Dance</a></li>
                     <li data-target="#home-carousel" data-slide-to="5"><a>Weather</a></li>
-                    <li data-target="#home-carousel" data-slide-to="6" ><a>Genre</a></li>
+                    <li data-target="#home-carousel" data-slide-to="6"><a>Feelings Day</a></li>
+                    <li data-target="#home-carousel" data-slide-to="7"><a>Genre</a></li>
+                    
 
 
                   </ul><!--/#portfolio-filter-->
@@ -63,7 +64,10 @@
                     <li data-target="#home-carousel" data-slide-to="3" ><a>Party</a></li>
                     <li data-target="#home-carousel" data-slide-to="4" ><a>Dance</a></li>
                     <li data-target="#home-carousel" data-slide-to="5"><a>Weather</a></li>
-                    <li data-target="#home-carousel" data-slide-to="6" ><a>Genre</a></li>
+                    <li data-target="#home-carousel" data-slide-to="6" ><a>Feelings Day</a></li>
+                    <li data-target="#home-carousel" data-slide-to="7"><a>Genre</a></li>
+
+
 
 
                   </ul><!--/#portfolio-filter-->
@@ -98,7 +102,9 @@
                     <li data-target="#home-carousel" data-slide-to="3" ><a>Party</a></li>
                     <li data-target="#home-carousel" data-slide-to="4" ><a>Dance</a></li>
                     <li data-target="#home-carousel" data-slide-to="5"><a>Weather</a></li>
-                    <li data-target="#home-carousel" data-slide-to="6" ><a>Genre</a></li>
+                    <li data-target="#home-carousel" data-slide-to="6" ><a>Feelings Day</a></li>
+                    <li data-target="#home-carousel" data-slide-to="7"><a>Genre</a></li>
+
 
                   </ul><!--/#portfolio-filter-->
 
@@ -134,7 +140,9 @@
                     <li data-target="#home-carousel" data-slide-to="3"><a class="active">Party</a></li>
                     <li data-target="#home-carousel" data-slide-to="4" ><a>Dance</a></li>
                     <li data-target="#home-carousel" data-slide-to="5"><a>Weather</a></li>
-                    <li data-target="#home-carousel" data-slide-to="6" ><a>Genre</a></li>
+                    <li data-target="#home-carousel" data-slide-to="6" ><a>Feelings Day</a></li>
+                    <li data-target="#home-carousel" data-slide-to="7"><a>Genre</a></li>
+
 
 
 
@@ -172,26 +180,24 @@
                     <li data-target="#home-carousel" data-slide-to="3" ><a>Party</a></li>
                     <li data-target="#home-carousel" data-slide-to="4" class="active"><a>Dance</a></li>
                     <li data-target="#home-carousel" data-slide-to="5"><a>Weather</a></li>
-                    <li data-target="#home-carousel" data-slide-to="6" ><a>Genre</a></li>
-
-
-                  </ul><!--/#portfolio-filter-->
-
-                </div>
-              </div>
-              <img
-                class="f-pending-message"
-                style="width:500px;height:180px;display:none;"
-                src="https://userscontent2.emaze.com/images/c99e58c5-cc05-4af4-ab93-4614a40e077b/386d9c23-88e2-487a-b84f-47bba61bb4a6.gif"
-              />
-
-            </div>
-          </div>
-        </div>
-      </div>
-
-
-
+                    <li data-target="#home-carousel" data-slide-to="6" ><a>Feelings Day</a></li>
+                    <li data-target="#home-carousel" data-slide-to="7"><a>Genre</a></li>
+
+
+                  </ul><!--/#portfolio-filter-->
+
+                </div>
+              </div>
+              <img
+                class="f-pending-message"
+                style="width:500px;height:180px;display:none;"
+                src="https://userscontent2.emaze.com/images/c99e58c5-cc05-4af4-ab93-4614a40e077b/386d9c23-88e2-487a-b84f-47bba61bb4a6.gif"
+              />
+
+            </div>
+          </div>
+        </div>
+      </div>
 
             <div class="item">
               <%= image_tag("dance_party.jpg", id: "danceparty")%>
@@ -212,12 +218,10 @@
                           <li data-target="#home-carousel" data-slide-to="3" ><a>Party</a></li>
                           <li data-target="#home-carousel" data-slide-to="4" ><a>Dance</a></li>
                           <li data-target="#home-carousel" data-slide-to="5" class="active"><a>Weather</a></li>
-<<<<<<< HEAD
                           <li data-target="#home-carousel" data-slide-to="6" ><a>Feelings Day</a></li>
-
-=======
-                          <li data-target="#home-carousel" data-slide-to="6" ><a>Genre</a></li>
->>>>>>> 3ea654e0
+                          <li data-target="#home-carousel" data-slide-to="7"><a>Genre</a></li>
+
+
 
 
                         </ul><!--/#portfolio-filter-->
@@ -236,12 +240,11 @@
             </div>
 
             <div class="item">
-              <%= image_tag("dance_party.jpg", id: "danceparty")%>
               <div class="carousel-caption container">
-                <div class="row">           
+                <div class="row">
                   <div class="col-sm-7">
 
-                    <%= render "tracks/madlibs/genre_search", locals:{genres: @genres, enc_genres: @enc_genres} %>
+                    <%= render "tracks/madlibs/feelings_day" %>
 
                     <!-- Links to all madlibs -->
                     <div class="portfolio-wrapper" >
@@ -253,8 +256,9 @@
                           <li data-target="#home-carousel" data-slide-to="2"><a>Age</a></li>
                           <li data-target="#home-carousel" data-slide-to="3" ><a>Party</a></li>
                           <li data-target="#home-carousel" data-slide-to="4" ><a>Dance</a></li>
-                          <li data-target="#home-carousel" data-slide-to="5" ><a>Weather</a></li>
-                          <li data-target="#home-carousel" data-slide-to="6" class="active"><a>Genre</a></li>
+                          <li data-target="#home-carousel" data-slide-to="5"><a>Weather</a></li>
+                          <li data-target="#home-carousel" data-slide-to="6" class="active"><a>Feelings Day</a></li>
+                          <li data-target="#home-carousel" data-slide-to="7"><a>Genre</a></li>
 
 
 
@@ -272,6 +276,47 @@
                 </div>
               </div>
             </div>
+
+
+            <div class="item">
+            <%= image_tag("dance_party.jpg", id: "danceparty")%>
+            <div class="carousel-caption container">
+              <div class="row">
+                <div class="col-sm-7">
+
+                  <%= render "tracks/madlibs/genre_search", locals:{genres: @genres, enc_genres: @enc_genres} %>
+
+                  <!-- Links to all madlibs -->
+                  <div class="portfolio-wrapper" >
+                    <div class="col-md-12">
+                      <ul class="filter">
+                        <li>Input forms:</li>
+                        <li data-target="#home-carousel" data-slide-to="0"><a>Simple</a></li>
+                        <li data-target="#home-carousel" data-slide-to="1"><a>Sentiment</a></li>
+                        <li data-target="#home-carousel" data-slide-to="2"><a>Age</a></li>
+                        <li data-target="#home-carousel" data-slide-to="3" ><a>Party</a></li>
+                        <li data-target="#home-carousel" data-slide-to="4" ><a>Dance</a></li>
+                        <li data-target="#home-carousel" data-slide-to="5" ><a>Weather</a></li>
+                        <li data-target="#home-carousel" data-slide-to="6" ><a>Feelings Day</a></li>
+                        <li data-target="#home-carousel" data-slide-to="7" class="active"><a>Genre</a></li>
+
+
+
+                      </ul><!--/#portfolio-filter-->
+
+                    </div>
+                  </div>
+                  <img
+                    class="f-pending-message"
+                    style="width:500px;height:180px;display:none;"
+                    src="https://userscontent2.emaze.com/images/c99e58c5-cc05-4af4-ab93-4614a40e077b/386d9c23-88e2-487a-b84f-47bba61bb4a6.gif"
+                  />
+
+                </div>
+              </div>
+            </div>
+          </div>
+
 
 
     </div> <!-- /.carousel-inner -->

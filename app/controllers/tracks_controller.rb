--- conflicted
+++ resolved
@@ -37,15 +37,23 @@
     end
   end
 
-<<<<<<< HEAD
   #Search by what you want to do on what kind of weather day
   def weather_search
     @tracks = TracksHelper::Track.lyrics_keywords(params[:weather], 20).select{ |t| t.match_weather(params[:want_to])}
-=======
+    respond_to do |format|
+      if @tracks.length > 0
+        format.html {render :show, layout: false}
+      else
+        flash[:danger] = 'There was a problem'
+        format.html { render :index }
+        format.json { }
+      end
+    end
+  end
+
   def search_for_party
     p "in search_for_party"
     @tracks = TracksHelper::Track.lyrics_keywords(params[:word], 30).select{|t| (t.audio_features.valence > 0.6)==true && (t.audio_features.danceability > 0.6)==true}
->>>>>>> 56cdbd05
     respond_to do |format|
       if @tracks.length > 0
         format.html {render :show, layout: false}

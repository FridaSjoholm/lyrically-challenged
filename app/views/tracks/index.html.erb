
<!-- SLIDER -->
<section id="slider">
  <div id="home-carousel" class="carousel slide">
    <div class="carousel-inner">

      <div class="item active">
        <%=image_tag("headphones.jpg", id: "headphones")%>

        <div class="carousel-caption container">
          <div class="row">
            <div class="col-sm-7">
              <%= form_tag("/search", method: "get", class: "form-search", remote: true) do %>
                <h1>Looking for a song about
                <%= text_field_tag(:word) %></h1>
                <%= submit_tag("Search", class:"btn btn-send") %>
              <% end %>

              <div class="portfolio-wrapper" >
                <div class="col-md-12">
                  <ul class="filter">
                    <li>Input forms:</li>
                    <li data-target="#home-carousel" data-slide-to="0"><a class="active">Simple</a></li>
                    <li data-target="#home-carousel" data-slide-to="1"><a>Sentiment</a></li>
                    <li data-target="#home-carousel" data-slide-to="2" ><a>Party</a></li>

                  </ul><!--/#portfolio-filter-->

                </div>
              </div>
              <img
                class="f-pending-message"
                style="width:500px;height:180px;display:none;"
                src="https://userscontent2.emaze.com/images/c99e58c5-cc05-4af4-ab93-4614a40e077b/386d9c23-88e2-487a-b84f-47bba61bb4a6.gif"
              />
            </div>
          </div>
        </div>
      </div>

      <div class="item">
        <div class="carousel-caption container">
          <div class="row">
            <div class="col-sm-7">

              <%= render "tracks/madlibs/02_sentiment" %>

              <div class="portfolio-wrapper" >
                <div class="col-md-12">
                  <ul class="filter">
                    <li>Input forms:</li>
                    <li data-target="#home-carousel" data-slide-to="0"><a>Simple</a></li>
                    <li data-target="#home-carousel" data-slide-to="1"><a class="active">Sentiment</a></li>
                    <li data-target="#home-carousel" data-slide-to="2" ><a>Party</a></li>

                  </ul><!--/#portfolio-filter-->

                </div>
              </div>
              <img
                class="f-pending-message"
                style="width:500px;height:180px;display:none;"
                src="https://userscontent2.emaze.com/images/c99e58c5-cc05-4af4-ab93-4614a40e077b/386d9c23-88e2-487a-b84f-47bba61bb4a6.gif"
              />
            </div>
          </div>
        </div>
      </div>




      <div class="item">
        <%= image_tag("dance_party.jpg", id: "danceparty")%>
        <div class="carousel-caption container">
          <div class="row">
            <div class="col-sm-7">
<<<<<<< HEAD

              <%= render "tracks/madlibs/weather_search" %>

=======
              <%= render "tracks/madlibs/03_party" %>
>>>>>>> 56cdbd05
              <!-- Links to all madlibs -->
              <div class="portfolio-wrapper" >
                <div class="col-md-12">
                  <ul class="filter">
                    <li>Input forms:</li>
                    <li data-target="#home-carousel" data-slide-to="0"><a>Simple</a></li>
                    <li data-target="#home-carousel" data-slide-to="1"><a>Sentiment</a></li>
                    <li data-target="#home-carousel" data-slide-to="2"><a class="active">Party</a></li>

                  </ul><!--/#portfolio-filter-->

                </div>
              </div>
              <img
                class="f-pending-message"
                style="width:500px;height:180px;display:none;"
                src="https://userscontent2.emaze.com/images/c99e58c5-cc05-4af4-ab93-4614a40e077b/386d9c23-88e2-487a-b84f-47bba61bb4a6.gif"
              />

            </div>
          </div>
        </div>
      </div>



    </div> <!-- /.carousel-inner -->
  </div> <!--/#home-carousel-->
  </section>
<!-- /SLIDER -->

<!--RESULTS-->
<section id="services">
  <div class="container">
    <div id="show-area" class="row">
      (YOUR SONGS HERE!)
    </div>
  </div>
</section>
<!--/RESULTS-->


<!-- FOOTER -->
<footer id="footer">
  <div class="container">
    <div class="row">
      <!-- SOCIAL ICONS -->
      <div class="col-sm-6 col-sm-push-6 footer-social-icons">
        <span>Find us on:</span>
        <a href="https://github.com/FridaSjoholm/lyrically-challenged" target="_blank"><i class="fa fa-github"></i></a>
      </div>
      <!-- /SOCIAL ICONS -->
      <div class="col-sm-6 col-sm-pull-6 copyright">
        <p>&copy; 2017 <a href="">Lyrically Challenged</a>. All Rights Reserved.</p>
      </div>
    </div>
  </div>
</footer>
<!-- /FOOTER --><|MERGE_RESOLUTION|>--- conflicted
+++ resolved
@@ -75,13 +75,9 @@
         <div class="carousel-caption container">
           <div class="row">
             <div class="col-sm-7">
-<<<<<<< HEAD
 
-              <%= render "tracks/madlibs/weather_search" %>
+              <%= render "tracks/madlibs/03_party" %>
 
-=======
-              <%= render "tracks/madlibs/03_party" %>
->>>>>>> 56cdbd05
               <!-- Links to all madlibs -->
               <div class="portfolio-wrapper" >
                 <div class="col-md-12">
@@ -106,6 +102,40 @@
         </div>
       </div>
 
+
+
+
+            <div class="item">
+              <%= image_tag("dance_party.jpg", id: "danceparty")%>
+              <div class="carousel-caption container">
+                <div class="row">
+                  <div class="col-sm-7">
+
+                    <%= render "tracks/madlibs/weather_search" %>
+
+                    <!-- Links to all madlibs -->
+                    <div class="portfolio-wrapper" >
+                      <div class="col-md-12">
+                        <ul class="filter">
+                          <li>Input forms:</li>
+                          <li data-target="#home-carousel" data-slide-to="0"><a>Simple</a></li>
+                          <li data-target="#home-carousel" data-slide-to="1"><a>Sentiment</a></li>
+                          <li data-target="#home-carousel" data-slide-to="2"><a class="active">Party</a></li>
+
+                        </ul><!--/#portfolio-filter-->
+
+                      </div>
+                    </div>
+                    <img
+                      class="f-pending-message"
+                      style="width:500px;height:180px;display:none;"
+                      src="https://userscontent2.emaze.com/images/c99e58c5-cc05-4af4-ab93-4614a40e077b/386d9c23-88e2-487a-b84f-47bba61bb4a6.gif"
+                    />
+
+                  </div>
+                </div>
+              </div>
+            </div>
 
 
     </div> <!-- /.carousel-inner -->

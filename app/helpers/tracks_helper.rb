--- conflicted
+++ resolved
@@ -30,83 +30,50 @@
       #audio_features include :valence, :danceability, :duration_ms, :energy, :instrumentalness, :liveness, :speechiness, :tempo, :time_signature, :mode
     end
 
-<<<<<<< HEAD
     #Initialize new tracks with attrs from API calls to (1)MusicGraph and (2)Spotify
-    def self.lyrics_keywords(params, limit=12)
+    def self.lyrics_keywords(params, limit=12) #self.get_tracks_by_keyword
       sanitized_string = params.gsub("'","")
-=======
+      if params.is_a? String
+        response = Faraday.get("#{API_URL}search?api_key=#{ENV['MUSIC_GRAPH_API_KEY']}&limit=#{limit}&lyrics_keywords=#{sanitized_string}")
+      end
+      tracks = JSON.parse(response.body)["data"]
+      clean_tracks = clean_and_prepare_track_data(tracks)
+      clean_tracks.map { |attributes| new(attributes) }
+      #set lyrics attribute for track
+    end
+
     #method to only display tracks that have valid spotify id's
     def self.clean_and_prepare_track_data(tracks)
       tracks.select { |track| track.key?("track_spotify_id") }
     end
 
-    def self.search(params)
->>>>>>> 353818b2
-      if params.is_a? String
-        response = Faraday.get("#{API_URL}search?api_key=#{ENV['MUSIC_GRAPH_API_KEY']}&limit=#{limit}&lyrics_keywords=#{sanitized_string}")
-      end
-      tracks = JSON.parse(response.body)["data"]
-      tracks.map { |attributes| new(attributes) }
-    end
+    # def self.search(params)
+    #   if params.is_a? String
+    #     response = Faraday.get("#{API_URL}search?api_key=#{ENV['MUSIC_GRAPH_API_KEY']}&title=#{params}")
+    #   elsif params.is_a? Hash
+    #     encoded_params = URI.encode_www_form(params)
+    #     response = Faraday.get("#{API_URL}search?api_key=#{ENV['MUSIC_GRAPH_API_KEY']}&#{encoded_params}")
+    #   end
+    #   tracks = JSON.parse(response.body)["data"]
+    #   tracks.map { |attributes| new(attributes) }
+    # end
 
 #Filter by matching given feeling
-def self.match_sentiment(@feeling)
-    if @feeling == "sad"
+def match_sentiment(form_feeling)
+    if form_feeling == "sad"
       p "You want to be sad"
-      @sad_tracks = []
-      @stracks.each do |track|
-        if track.audio_features != nil
-          if track.audio_features.valence < 0.4
-
-            @sad_tracks << track
-          end
-        end
-      end
-<<<<<<< HEAD
-      @feeling_tracks = @sad_tracks
-    elsif @feeling == "angry"
+      audio_features.valence < 0.4
+    elsif form_feeling == "angry"
       p "You want to be angry"
-      @angry_tracks = []
-      @stracks.each do |track|
-        if track.audio_features != nil
-          if track.audio_features.valence >= 0.4 && track.audio_features.valence <= 0.6
-
-            @angry_tracks << track
-          end
-        end
-      end
-      @feeling_tracks = @angry_tracks
-    elsif @feeling == "calm"
+      audio_features.valence >= 0.4 && audio_features.valence <= 0.6
+    elsif form_feeling == "calm"
       p "You want to be calm"
-      @calm_tracks = []
-      @stracks.each do |track|
-        if track.audio_features != nil
-          if track.audio_features.valence > 0.4 && track.audio_features.tempo < 100
-
-            @calm_tracks << track
-          end
-        end
-      end
-      @feeling_tracks = @calm_tracks
-    elsif @feeling == "happy"
+      audio_features.valence > 0.4 && audio_features.tempo < 100
+    elsif form_feeling == "happy"
       p "You want to be happy"
-      @happy_tracks = []
-      @stracks.each do |track|
-        if track.audio_features != nil
-          if track.audio_features.valence > 0.6
-
-            @happy_tracks << track
-          end
-        end
-      end
-      @feeling_tracks = @happy_tracks
-
-=======
-      tracks = JSON.parse(response.body)["data"]
-      clean_tracks = clean_and_prepare_track_data(tracks)
-      clean_tracks.map { |attributes| new(attributes) }
->>>>>>> 353818b2
+      audio_features.valence > 0.6
     end
+  end
 
 
 

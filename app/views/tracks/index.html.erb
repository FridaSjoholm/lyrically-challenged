
<!-- SLIDER -->
<section id="slider">
  <div id="home-carousel" class="carousel slide">
    <div class="carousel-inner">

      <div class="item active">
        <%=image_tag("headphones.jpg", id: "headphones")%>

        <div class="carousel-caption container">
          <div class="row">
            <div class="col-sm-7">
              <%= form_tag("/search", method: "get", class: "form-search", remote: true) do %>
                <h1>Looking for a song about
                <%= text_field_tag(:word) %></h1>
                <%= submit_tag("Search", class:"btn btn-send") %>
              <% end %>

              <div class="portfolio-wrapper" >
                <div class="col-md-12">
                  <ul class="filter">
                    <li>Input forms:</li>
                    <li data-target="#home-carousel" data-slide-to="0"><a class="active">Simple</a></li>
                    <li data-target="#home-carousel" data-slide-to="1"><a>Sentiment</a></li>
                    <li data-target="#home-carousel" data-slide-to="2"><a>Age</a></li>
                    <li data-target="#home-carousel" data-slide-to="3" ><a>Party</a></li>
                    <li data-target="#home-carousel" data-slide-to="4" ><a>Dance</a></li>
                    <li data-target="#home-carousel" data-slide-to="5"><a>Weather</a></li>
                    <li data-target="#home-carousel" data-slide-to="6" ><a>Genre</a></li>


                  </ul><!--/#portfolio-filter-->

                </div>
              </div>
              <img
                class="f-pending-message"
                style="width:500px;height:180px;display:none;"
                src="https://userscontent2.emaze.com/images/c99e58c5-cc05-4af4-ab93-4614a40e077b/386d9c23-88e2-487a-b84f-47bba61bb4a6.gif"
              />
            </div>
          </div>
        </div>
      </div>

<a class="home-carousel-left" href="#home-carousel" data-slide="prev"><i class="fa fa-angle-left"></i></a>
<a class="home-carousel-right" href="#home-carousel" data-slide="next"><i class="fa fa-angle-right"></i></a>

      <div class="item">
        <div class="carousel-caption container">
          <div class="row">
            <div class="col-sm-7">

              <%= render "tracks/madlibs/02_sentiment" %>

              <div class="portfolio-wrapper" >
                <div class="col-md-12">
                  <ul class="filter">
                    <li>Input forms:</li>
                    <li data-target="#home-carousel" data-slide-to="0"><a>Simple</a></li>
                    <li data-target="#home-carousel" data-slide-to="1"><a class="active">Sentiment</a></li>
                    <li data-target="#home-carousel" data-slide-to="2"><a>Age</a></li>
                    <li data-target="#home-carousel" data-slide-to="3" ><a>Party</a></li>
                    <li data-target="#home-carousel" data-slide-to="4" ><a>Dance</a></li>
                    <li data-target="#home-carousel" data-slide-to="5"><a>Weather</a></li>
                    <li data-target="#home-carousel" data-slide-to="6" ><a>Genre</a></li>


                  </ul><!--/#portfolio-filter-->

                </div>
              </div>
              <img
                class="f-pending-message"
                style="width:500px;height:180px;display:none;"
                src="https://userscontent2.emaze.com/images/c99e58c5-cc05-4af4-ab93-4614a40e077b/386d9c23-88e2-487a-b84f-47bba61bb4a6.gif"
              />
            </div>
          </div>
        </div>
      </div>


      <div class="item">
        <div class="carousel-caption container">
          <div class="row">
            <div class="col-sm-7">

              <%= render "tracks/madlibs/06_age" %>

              <div class="portfolio-wrapper" >
                <div class="col-md-12">
                  <ul class="filter">
                    <li>Input forms:</li>
                    <li data-target="#home-carousel" data-slide-to="0"><a>Simple</a></li>
                    <li data-target="#home-carousel" data-slide-to="1"><a>Sentiment</a></li>
                    <li data-target="#home-carousel" data-slide-to="2"><a class="active">Age</a></li>
                    <li data-target="#home-carousel" data-slide-to="3" ><a>Party</a></li>
                    <li data-target="#home-carousel" data-slide-to="4" ><a>Dance</a></li>
                    <li data-target="#home-carousel" data-slide-to="5"><a>Weather</a></li>
                    <li data-target="#home-carousel" data-slide-to="6" ><a>Genre</a></li>

                  </ul><!--/#portfolio-filter-->

                </div>
              </div>
              <img
                class="f-pending-message"
                style="width:500px;height:180px;display:none;"
                src="https://userscontent2.emaze.com/images/c99e58c5-cc05-4af4-ab93-4614a40e077b/386d9c23-88e2-487a-b84f-47bba61bb4a6.gif"
              />
            </div>
          </div>
        </div>
      </div>


      <div class="item">
        <%= image_tag("dance_party.jpg", id: "danceparty")%>
        <div class="carousel-caption container">
          <div class="row">
            <div class="col-sm-7">

              <%= render "tracks/madlibs/03_party" %>

              <!-- Links to all madlibs -->
              <div class="portfolio-wrapper" >
                <div class="col-md-12">
                  <ul class="filter">
                    <li>Input forms:</li>
                    <li data-target="#home-carousel" data-slide-to="0"><a>Simple</a></li>
                    <li data-target="#home-carousel" data-slide-to="1"><a>Sentiment</a></li>
                    <li data-target="#home-carousel" data-slide-to="2"><a>Age</a></li>
                    <li data-target="#home-carousel" data-slide-to="3"><a class="active">Party</a></li>
                    <li data-target="#home-carousel" data-slide-to="4" ><a>Dance</a></li>
                    <li data-target="#home-carousel" data-slide-to="5"><a>Weather</a></li>
                    <li data-target="#home-carousel" data-slide-to="6" ><a>Genre</a></li>



                  </ul><!--/#portfolio-filter-->

                </div>
              </div>
              <img
                class="f-pending-message"
                style="width:500px;height:180px;display:none;"
                src="https://userscontent2.emaze.com/images/c99e58c5-cc05-4af4-ab93-4614a40e077b/386d9c23-88e2-487a-b84f-47bba61bb4a6.gif"
              />

            </div>
          </div>
        </div>
      </div>


      <div class="item">
        <%= image_tag("dance_jump.jpg")%>
        <div class="carousel-caption container">
          <div class="row">
            <div class="col-sm-7">

              <%= render "tracks/madlibs/04_dance" %>
              <!-- Links to all madlibs -->
              <div class="portfolio-wrapper" >
                <div class="col-md-12">
                  <ul class="filter">
                    <li>Input forms:</li>
                    <li data-target="#home-carousel" data-slide-to="0"><a>Simple</a></li>
                    <li data-target="#home-carousel" data-slide-to="1"><a>Sentiment</a></li>
                    <li data-target="#home-carousel" data-slide-to="2"><a>Age</a></li>
                    <li data-target="#home-carousel" data-slide-to="3" ><a>Party</a></li>
                    <li data-target="#home-carousel" data-slide-to="4" class="active"><a>Dance</a></li>
                    <li data-target="#home-carousel" data-slide-to="5"><a>Weather</a></li>
                    <li data-target="#home-carousel" data-slide-to="6" ><a>Genre</a></li>


                  </ul><!--/#portfolio-filter-->

                </div>
              </div>
              <img
                class="f-pending-message"
                style="width:500px;height:180px;display:none;"
                src="https://userscontent2.emaze.com/images/c99e58c5-cc05-4af4-ab93-4614a40e077b/386d9c23-88e2-487a-b84f-47bba61bb4a6.gif"
              />

            </div>
          </div>
        </div>
      </div>




            <div class="item">
              <%= image_tag("dance_party.jpg", id: "danceparty")%>
              <div class="carousel-caption container">
                <div class="row">
                  <div class="col-sm-7">

                    <%= render "tracks/madlibs/weather_search" %>

                    <!-- Links to all madlibs -->
                    <div class="portfolio-wrapper" >
                      <div class="col-md-12">
                        <ul class="filter">
                          <li>Input forms:</li>
                          <li data-target="#home-carousel" data-slide-to="0"><a>Simple</a></li>
                          <li data-target="#home-carousel" data-slide-to="1"><a>Sentiment</a></li>
                          <li data-target="#home-carousel" data-slide-to="2"><a>Age</a></li>
                          <li data-target="#home-carousel" data-slide-to="3" ><a>Party</a></li>
                          <li data-target="#home-carousel" data-slide-to="4" ><a>Dance</a></li>
                          <li data-target="#home-carousel" data-slide-to="5" class="active"><a>Weather</a></li>
<<<<<<< HEAD
                          <li data-target="#home-carousel" data-slide-to="6" ><a>Feelings Day</a></li>

=======
                          <li data-target="#home-carousel" data-slide-to="6" ><a>Genre</a></li>
>>>>>>> f5a9c62c


                        </ul><!--/#portfolio-filter-->

                      </div>
                    </div>
                    <img
                      class="f-pending-message"
                      style="width:500px;height:180px;display:none;"
                      src="https://userscontent2.emaze.com/images/c99e58c5-cc05-4af4-ab93-4614a40e077b/386d9c23-88e2-487a-b84f-47bba61bb4a6.gif"
                    />

                  </div>
                </div>
              </div>
            </div>

            <div class="item">
              <%= image_tag("dance_party.jpg", id: "danceparty")%>
              <div class="carousel-caption container">
                <div class="row">
                  <div class="col-sm-7">

                    <%= render "tracks/madlibs/genre_search", locals:{genres: @genres, enc_genres: @enc_genres} %>

                    <!-- Links to all madlibs -->
                    <div class="portfolio-wrapper" >
                      <div class="col-md-12">
                        <ul class="filter"> 
                          <li>Input forms:</li>
                          <li data-target="#home-carousel" data-slide-to="0"><a>Simple</a></li>
                          <li data-target="#home-carousel" data-slide-to="1"><a>Sentiment</a></li>
                          <li data-target="#home-carousel" data-slide-to="2"><a>Age</a></li>
                          <li data-target="#home-carousel" data-slide-to="3" ><a>Party</a></li>
                          <li data-target="#home-carousel" data-slide-to="4" ><a>Dance</a></li>
                          <li data-target="#home-carousel" data-slide-to="5" ><a>Weather</a></li>
                          <li data-target="#home-carousel" data-slide-to="6" class="active"><a>Genre</a></li>



                        </ul><!--/#portfolio-filter-->

                      </div>
                    </div>
                    <img
                      class="f-pending-message"
                      style="width:500px;height:180px;display:none;"
                      src="https://userscontent2.emaze.com/images/c99e58c5-cc05-4af4-ab93-4614a40e077b/386d9c23-88e2-487a-b84f-47bba61bb4a6.gif"
                    />

                  </div>
                </div>
              </div>
            </div>


    </div> <!-- /.carousel-inner -->
  </div> <!--/#home-carousel-->
  </section>
<!-- /SLIDER -->

<!--RESULTS-->
<section id="services">
  <div class="container">
    <div id="show-area" class="row">
      (YOUR SONGS HERE!)
    </div>
  </div>
</section>
<!--/RESULTS-->


<!-- FOOTER -->
<footer id="footer">
  <div class="container">
    <div class="row">
      <!-- SOCIAL ICONS -->
      <div class="col-sm-6 col-sm-push-6 footer-social-icons">
        <span>Find us on:</span>
        <a href="https://github.com/FridaSjoholm/lyrically-challenged" target="_blank"><i class="fa fa-github"></i></a>
      </div>
      <!-- /SOCIAL ICONS -->
      <div class="col-sm-6 col-sm-pull-6 copyright">
        <p>&copy; 2017 <a href="">Lyrically Challenged</a>. All Rights Reserved.</p>
      </div>
    </div>
  </div>
</footer>
<!-- /FOOTER --><|MERGE_RESOLUTION|>--- conflicted
+++ resolved
@@ -26,7 +26,8 @@
                     <li data-target="#home-carousel" data-slide-to="3" ><a>Party</a></li>
                     <li data-target="#home-carousel" data-slide-to="4" ><a>Dance</a></li>
                     <li data-target="#home-carousel" data-slide-to="5"><a>Weather</a></li>
-                    <li data-target="#home-carousel" data-slide-to="6" ><a>Genre</a></li>
+                    <li data-target="#home-carousel" data-slide-to="6"><a>Feelings Day</a></li>
+                    <li data-target="#home-carousel" data-slide-to="7" ><a>Genre</a></li>
 
 
                   </ul><!--/#portfolio-filter-->
@@ -63,7 +64,8 @@
                     <li data-target="#home-carousel" data-slide-to="3" ><a>Party</a></li>
                     <li data-target="#home-carousel" data-slide-to="4" ><a>Dance</a></li>
                     <li data-target="#home-carousel" data-slide-to="5"><a>Weather</a></li>
-                    <li data-target="#home-carousel" data-slide-to="6" ><a>Genre</a></li>
+                    <li data-target="#home-carousel" data-slide-to="6"><a>Feelings Day</a></li>
+                    <li data-target="#home-carousel" data-slide-to="7" ><a>Genre</a></li>
 
 
                   </ul><!--/#portfolio-filter-->
@@ -98,7 +100,8 @@
                     <li data-target="#home-carousel" data-slide-to="3" ><a>Party</a></li>
                     <li data-target="#home-carousel" data-slide-to="4" ><a>Dance</a></li>
                     <li data-target="#home-carousel" data-slide-to="5"><a>Weather</a></li>
-                    <li data-target="#home-carousel" data-slide-to="6" ><a>Genre</a></li>
+                    <li data-target="#home-carousel" data-slide-to="6"><a>Feelings Day</a></li>
+                    <li data-target="#home-carousel" data-slide-to="7" ><a>Genre</a></li>
 
                   </ul><!--/#portfolio-filter-->
 
@@ -134,7 +137,8 @@
                     <li data-target="#home-carousel" data-slide-to="3"><a class="active">Party</a></li>
                     <li data-target="#home-carousel" data-slide-to="4" ><a>Dance</a></li>
                     <li data-target="#home-carousel" data-slide-to="5"><a>Weather</a></li>
-                    <li data-target="#home-carousel" data-slide-to="6" ><a>Genre</a></li>
+                    <li data-target="#home-carousel" data-slide-to="6"><a>Feelings Day</a></li>
+                    <li data-target="#home-carousel" data-slide-to="7" ><a>Genre</a></li>
 
 
 
@@ -172,7 +176,8 @@
                     <li data-target="#home-carousel" data-slide-to="3" ><a>Party</a></li>
                     <li data-target="#home-carousel" data-slide-to="4" class="active"><a>Dance</a></li>
                     <li data-target="#home-carousel" data-slide-to="5"><a>Weather</a></li>
-                    <li data-target="#home-carousel" data-slide-to="6" ><a>Genre</a></li>
+                    <li data-target="#home-carousel" data-slide-to="6"><a>Feelings Day</a></li>
+                    <li data-target="#home-carousel" data-slide-to="7" ><a>Genre</a></li>
 
 
                   </ul><!--/#portfolio-filter-->
@@ -212,12 +217,46 @@
                           <li data-target="#home-carousel" data-slide-to="3" ><a>Party</a></li>
                           <li data-target="#home-carousel" data-slide-to="4" ><a>Dance</a></li>
                           <li data-target="#home-carousel" data-slide-to="5" class="active"><a>Weather</a></li>
-<<<<<<< HEAD
                           <li data-target="#home-carousel" data-slide-to="6" ><a>Feelings Day</a></li>
-
-=======
-                          <li data-target="#home-carousel" data-slide-to="6" ><a>Genre</a></li>
->>>>>>> f5a9c62c
+                          <li data-target="#home-carousel" data-slide-to="7" ><a>Genre</a></li>
+
+
+
+                        </ul><!--/#portfolio-filter-->
+
+                      </div>
+                    </div>
+                    <img
+                      class="f-pending-message"
+                      style="width:500px;height:180px;display:none;"
+                      src="https://userscontent2.emaze.com/images/c99e58c5-cc05-4af4-ab93-4614a40e077b/386d9c23-88e2-487a-b84f-47bba61bb4a6.gif"
+                    />
+
+                  </div>
+                </div>
+              </div>
+            </div>
+      
+      
+            <div class="item">
+              <div class="carousel-caption container">
+                <div class="row">
+                  <div class="col-sm-7">
+
+                    <%= render "tracks/madlibs/feelings_day" %>
+
+                    <!-- Links to all madlibs -->
+                    <div class="portfolio-wrapper" >
+                      <div class="col-md-12">
+                        <ul class="filter"> 
+                          <li>Input forms:</li>
+                          <li data-target="#home-carousel" data-slide-to="0"><a>Simple</a></li>
+                          <li data-target="#home-carousel" data-slide-to="1"><a>Sentiment</a></li>
+                          <li data-target="#home-carousel" data-slide-to="2"><a>Age</a></li>
+                          <li data-target="#home-carousel" data-slide-to="3" ><a>Party</a></li>
+                          <li data-target="#home-carousel" data-slide-to="4" ><a>Dance</a></li>
+                          <li data-target="#home-carousel" data-slide-to="5"><a>Weather</a></li>
+                          <li data-target="#home-carousel" data-slide-to="6" class="active"><a>Feelings Day</a></li>
 
 
                         </ul><!--/#portfolio-filter-->
@@ -254,7 +293,8 @@
                           <li data-target="#home-carousel" data-slide-to="3" ><a>Party</a></li>
                           <li data-target="#home-carousel" data-slide-to="4" ><a>Dance</a></li>
                           <li data-target="#home-carousel" data-slide-to="5" ><a>Weather</a></li>
-                          <li data-target="#home-carousel" data-slide-to="6" class="active"><a>Genre</a></li>
+                          <li data-target="#home-carousel" data-slide-to="6"><a>Feelings Day</a></li>
+                          <li data-target="#home-carousel" data-slide-to="7" class="active"><a>Genre</a></li>
 
 
 

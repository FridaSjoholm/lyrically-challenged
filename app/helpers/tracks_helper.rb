module TracksHelper

#Set up API Key:
  # (1) Include dotenv gem in your gem file (look at https://github.com/bkeepers/dotenv for instructions)
    # (1.a) Make ".env" file in the root of your project
    # (1.b) Include your API key as "MUSIC_GRAPH_API_KEY = "your key"

  #To use in a controller:
    # class SongsController < ApplicationController
    #   include TracksHelper

  #Sample call in your controller:
      # tracks = TracksHelper::Track.lyrics_keywords(params[:query])
      #tracks =[#<TracksHelper::Track:0x007fcb9df03cd0 @release_year=2012, @track_spotify_id="55h7vJchibLdUkxdlX3fK7", @popularity="0.871385", @title="Treasure", @artist_name="Bruno Mars", @duration=179>,...]

  class Track
    attr_reader :release_year, :title, :track_spotify_id, :popularity, :artist_name, :album_title, :lyrics, :audio_features

    API_URL = "http://api.musicgraph.com/api/v2/track/"

    def initialize(attributes)
      #[MusicGraph] these attributes from MusicGraph
      @release_year = attributes["release_year"]
      @track_spotify_id = attributes["track_spotify_id"]
      @popularity = attributes["popularity"]
      @title = attributes["title"]
      @artist_name = attributes["artist_name"]
      @duration = attributes["duration"]

      #[Lyricfy] Get lyrics, set to nil if error
      begin
        @lyrics = get_lyrics(format_for_lyrics_wikia(attributes["title"], attributes["artist_name"]))
      rescue ArgumentError => e
        @lyrics = nil
      end

      #[RSpotify] Get audio_features for track
        #audio_features include :valence, :danceability, :duration_ms, :energy, :instrumentalness, :liveness, :speechiness, :tempo, :time_signature, :mode
      @audio_features = RSpotify::AudioFeatures.find(attributes["track_spotify_id"])
    end

    #Find tracks by a given keyword, initialize new tracks with attrs
    def self.lyrics_keywords(params, limit=12) #TD: RENAME - self.get_tracks_by_keyword
      p "LIMIT IS"
      p limit
      sanitized_string = params.gsub("'","")
      if params.is_a? String
        response = Faraday.get("#{API_URL}search?api_key=#{ENV['MUSIC_GRAPH_API_KEY']}&limit=#{limit}&lyrics_keywords=#{sanitized_string}")
        p "response" * 80
        p response
      end
      tracks = JSON.parse(response.body)["data"]
      clean_tracks = clean_and_prepare_track_data(tracks)
      # byebug
      clean_tracks.map { |attributes| p Track.new(attributes) }
    end

    #Only display tracks that have valid spotify id's
    def self.clean_and_prepare_track_data(tracks)
      tracks.select { |track| track.key?("track_spotify_id") }
    end

    #For 02_sentiment madlib
    #Filter by matching given feeling
    def match_sentiment(form_feeling)
        if form_feeling == "sad"
          p "You want to be sad"
          audio_features.valence < 0.4
        elsif form_feeling == "angry"
          p "You want to be angry"
          audio_features.valence >= 0.4 && audio_features.valence <= 0.6
        elsif form_feeling == "calm"
          p "You want to be calm"
          audio_features.valence > 0.4 && audio_features.tempo < 100
        elsif form_feeling == "happy"
          p "You want to be happy"
          audio_features.valence > 0.6
        end
      end

<<<<<<< HEAD
    #Helper method for tracking your feelings in a day form
    def feelings_day(feelings)
      require 'googleauth'
      # Get the environment configured authorization
      scopes =  ['https://www.googleapis.com/auth/cloud-platform',
                 'https://www.googleapis.com/auth/compute']
      authorization = Google::Auth.get_application_default(scopes)

      # Add the the access token obtained using the authorization to a hash, e.g
      # headers.
      some_headers = {}
      authorization.apply(some_headers)

      require "google/cloud/language"
      language = Google::Cloud::Language.new
      content = feelings
      document = language.document content
      annotation = document.annotate

      # if annotation.sentiment.score < -(0.4)
      #    audio_features.valence < convert_google_sentiment_to_spotify_valence(-0.4)
      # elsif (annotation.sentiment.score < 0 && annotation.sentiment.score > -(0.4))
      #   p "sad"
      # elsif (annotation.sentiment.score < 0.5 && annotation.sentiment.score > 0)
      #   p "Sort of happu"
      # elsif (annotation.sentiment.score > 0.5 && annotation.sentiment.score <= 1)
      #   p "HAppy "
      # else
      #   p "ooppss"
      # end

      return (audio_features.valence < convert_google_sentiment_to_spotify_valence(annotation.sentiment.score) + 0.5) && (audio_features.valence > convert_google_sentiment_to_spotify_valence(annotation.sentiment.score) - 0.5)

    end

    def convert_google_sentiment_to_spotify_valence(gsentiment)
      return 0.5 + (gsentiment/2)
    end

=======
>>>>>>> 751eda97
      def format_for_lyrics_wikia(title, artist_name)
        title = ActiveSupport::Inflector.transliterate(title)
        title_arr = title.split(" ")
        title = title_arr.join("_")
        title = title.delete("#")
        title = title.gsub(/_?\[(.*?)\]/, "")

        artist_name = ActiveSupport::Inflector.transliterate(artist_name)
        artist_arr = artist_name.split(" ")
        artist_arr.map(&:capitalize!)
        artist_name = artist_arr.join("_")
        artist_name = URI.escape(artist_name, /[?#]/)
        return {title:title, artist_name: artist_name}
      end

      #[Lyricfy] Lyricfy gets lyrics from LyricsWikia or MetroMix
      def get_lyrics(args)
        begin
          fetcher = Lyricfy::Fetcher.new
          p x = args[:artist_name]
          p y = args[:title]
          p  song = fetcher.search(x, y) if fetcher
        rescue NoMethodError => e
          return "Lyric not found"
        end

        begin
          if song
            song.body("\n")
          else
            return "Lyric not found"
          end
        rescue NoMethodError => e
          return "Lyric not found"
        end
      end

      #For 02_sentiment madlib
      #Filter by matching given feeling
      def match_weather(want_to)
        if want_to == "dance"
          audio_features.valence > 0.5 && audio_features.danceability > 0.5
        elsif want_to == "chill"
          audio_features.valence > 0.5 && audio_features.danceability < 0.5
        elsif want_to == "sulk"
          audio_features.valence < 0.5 && audio_features.energy < 0.6
        elsif want_to == "rage"
          audio_features.valence < 0.5 && audio_features.energy > 0.5
        end
      end


  end#for Class
end#for Module<|MERGE_RESOLUTION|>--- conflicted
+++ resolved
@@ -78,7 +78,6 @@
         end
       end
 
-<<<<<<< HEAD
     #Helper method for tracking your feelings in a day form
     def feelings_day(feelings)
       require 'googleauth'
@@ -118,8 +117,6 @@
       return 0.5 + (gsentiment/2)
     end
 
-=======
->>>>>>> 751eda97
       def format_for_lyrics_wikia(title, artist_name)
         title = ActiveSupport::Inflector.transliterate(title)
         title_arr = title.split(" ")

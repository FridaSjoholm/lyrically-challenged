
<!-- SLIDER -->
<section id="slider">
  <div id="home-carousel" class="carousel slide">
    <div class="carousel-inner">

      <div class="item active">
        <%=image_tag("headphones.jpg", id: "headphones")%>

        <div class="carousel-caption container">
          <div class="row">
            <div class="col-sm-7">
              <%= form_tag("/search", method: "get", class: "form-search", remote: true) do %>
                <h1>Looking for a song about
                <%= text_field_tag(:word) %></h1>
                <%= submit_tag("Search", class:"btn btn-send") %>
              <% end %>

              <div class="portfolio-wrapper" >
                <div class="col-md-12">
                  <ul class="filter">
                    <li>Input forms:</li>
                    <li data-target="#home-carousel" data-slide-to="0"><a class="active">Simple</a></li>
                    <li data-target="#home-carousel" data-slide-to="1"><a>Sentiment</a></li>
<<<<<<< HEAD
                    <li data-target="#home-carousel" data-slide-to="2" ><a>Party</a></li>
                    <li data-target="#home-carousel" data-slide-to="2" ><a>Feelings Day</a></li>
=======
                    <li data-target="#home-carousel" data-slide-to="2"><a>Age</a></li>
                    <li data-target="#home-carousel" data-slide-to="3" ><a>Party</a></li>
                    <li data-target="#home-carousel" data-slide-to="4" ><a>Dance</a></li>
                    <li data-target="#home-carousel" data-slide-to="5"><a>Weather</a></li>
>>>>>>> 751eda97


                  </ul><!--/#portfolio-filter-->

                </div>
              </div>
              <img
                class="f-pending-message"
                style="width:500px;height:180px;display:none;"
                src="https://userscontent2.emaze.com/images/c99e58c5-cc05-4af4-ab93-4614a40e077b/386d9c23-88e2-487a-b84f-47bba61bb4a6.gif"
              />
            </div>
          </div>
        </div>
      </div>

      <div class="item">
        <div class="carousel-caption container">
          <div class="row">
            <div class="col-sm-7">

              <%= render "tracks/madlibs/02_sentiment" %>

              <div class="portfolio-wrapper" >
                <div class="col-md-12">
                  <ul class="filter">
                    <li>Input forms:</li>
                    <li data-target="#home-carousel" data-slide-to="0"><a>Simple</a></li>
                    <li data-target="#home-carousel" data-slide-to="1"><a class="active">Sentiment</a></li>
<<<<<<< HEAD
                    <li data-target="#home-carousel" data-slide-to="2" ><a>Party</a></li>
                    <li data-target="#home-carousel" data-slide-to="3" ><a>Feelings Day</a></li>
=======
                    <li data-target="#home-carousel" data-slide-to="2"><a>Age</a></li>
                    <li data-target="#home-carousel" data-slide-to="3" ><a>Party</a></li>
                    <li data-target="#home-carousel" data-slide-to="4" ><a>Dance</a></li>
                    <li data-target="#home-carousel" data-slide-to="5"><a>Weather</a></li>
>>>>>>> 751eda97


                  </ul><!--/#portfolio-filter-->

                </div>
              </div>
              <img
                class="f-pending-message"
                style="width:500px;height:180px;display:none;"
                src="https://userscontent2.emaze.com/images/c99e58c5-cc05-4af4-ab93-4614a40e077b/386d9c23-88e2-487a-b84f-47bba61bb4a6.gif"
              />
            </div>
          </div>
        </div>
      </div>


      <div class="item">
        <div class="carousel-caption container">
          <div class="row">
            <div class="col-sm-7">

              <%= render "tracks/madlibs/06_age" %>

              <div class="portfolio-wrapper" >
                <div class="col-md-12">
                  <ul class="filter">
                    <li>Input forms:</li>
                    <li data-target="#home-carousel" data-slide-to="0"><a>Simple</a></li>
                    <li data-target="#home-carousel" data-slide-to="1"><a>Sentiment</a></li>
                    <li data-target="#home-carousel" data-slide-to="2"><a class="active">Age</a></li>
                    <li data-target="#home-carousel" data-slide-to="3" ><a>Party</a></li>
                    <li data-target="#home-carousel" data-slide-to="4" ><a>Dance</a></li>
                    <li data-target="#home-carousel" data-slide-to="5"><a>Weather</a></li>

                  </ul><!--/#portfolio-filter-->

                </div>
              </div>
              <img
                class="f-pending-message"
                style="width:500px;height:180px;display:none;"
                src="https://userscontent2.emaze.com/images/c99e58c5-cc05-4af4-ab93-4614a40e077b/386d9c23-88e2-487a-b84f-47bba61bb4a6.gif"
              />
            </div>
          </div>
        </div>
      </div>


      <div class="item">
        <%= image_tag("dance_party.jpg", id: "danceparty")%>
        <div class="carousel-caption container">
          <div class="row">
            <div class="col-sm-7">

              <%= render "tracks/madlibs/03_party" %>

              <!-- Links to all madlibs -->
              <div class="portfolio-wrapper" >
                <div class="col-md-12">
                  <ul class="filter">
                    <li>Input forms:</li>
                    <li data-target="#home-carousel" data-slide-to="0"><a>Simple</a></li>
                    <li data-target="#home-carousel" data-slide-to="1"><a>Sentiment</a></li>
                    <li data-target="#home-carousel" data-slide-to="2"><a>Age</a></li>
                    <li data-target="#home-carousel" data-slide-to="3"><a class="active">Party</a></li>
                    <li data-target="#home-carousel" data-slide-to="4" ><a>Dance</a></li>
                    <li data-target="#home-carousel" data-slide-to="5"><a>Weather</a></li>



                  </ul><!--/#portfolio-filter-->

                </div>
              </div>
              <img
                class="f-pending-message"
                style="width:500px;height:180px;display:none;"
                src="https://userscontent2.emaze.com/images/c99e58c5-cc05-4af4-ab93-4614a40e077b/386d9c23-88e2-487a-b84f-47bba61bb4a6.gif"
              />

            </div>
          </div>
        </div>
      </div>


      <div class="item">
        <%= image_tag("dance_jump.jpg")%>
        <div class="carousel-caption container">
          <div class="row">
            <div class="col-sm-7">

              <%= render "tracks/madlibs/04_dance" %>
              <!-- Links to all madlibs -->
              <div class="portfolio-wrapper" >
                <div class="col-md-12">
                  <ul class="filter">
                    <li>Input forms:</li>
                    <li data-target="#home-carousel" data-slide-to="0"><a>Simple</a></li>
                    <li data-target="#home-carousel" data-slide-to="1"><a>Sentiment</a></li>
<<<<<<< HEAD
                    <li data-target="#home-carousel" data-slide-to="2" class="active"><a>Party</a></li>
                    <li data-target="#home-carousel" data-slide-to="3"><a>Feelings Day</a></li>
=======
                    <li data-target="#home-carousel" data-slide-to="2"><a>Age</a></li>
                    <li data-target="#home-carousel" data-slide-to="3" ><a>Party</a></li>
                    <li data-target="#home-carousel" data-slide-to="4" class="active"><a>Dance</a></li>
                    <li data-target="#home-carousel" data-slide-to="5"><a>Weather</a></li>

>>>>>>> 751eda97

                  </ul><!--/#portfolio-filter-->

                </div>
              </div>
              <img
                class="f-pending-message"
                style="width:500px;height:180px;display:none;"
                src="https://userscontent2.emaze.com/images/c99e58c5-cc05-4af4-ab93-4614a40e077b/386d9c23-88e2-487a-b84f-47bba61bb4a6.gif"
              />

            </div>
          </div>
        </div>
      </div>

      <div class="item">
        <div class="carousel-caption container">
          <div class="row">
            <div class="col-sm-7">

              <%= render "tracks/madlibs/feelings_day" %>

              <!-- Links to all madlibs -->
              <div class="portfolio-wrapper" >
                <div class="col-md-12">
                  <ul class="filter">
                    <li>Input forms:</li>
                    <li data-target="#home-carousel" data-slide-to="0"><a>Simple</a></li>
                    <li data-target="#home-carousel" data-slide-to="1"><a>Sentiment</a></li>
                    <li data-target="#home-carousel" data-slide-to="2"><a>Party</a></li>
                    <li data-target="#home-carousel" data-slide-to="3"><a class="active">Feelings Day</a></li>

                  </ul><!--/#portfolio-filter-->

                </div>
              </div>
              <img
                class="f-pending-message"
                style="width:500px;height:180px;display:none;"
                src="https://userscontent2.emaze.com/images/c99e58c5-cc05-4af4-ab93-4614a40e077b/386d9c23-88e2-487a-b84f-47bba61bb4a6.gif"
              />

            </div>
          </div>
        </div>
      </div>



            <div class="item">
              <%= image_tag("dance_party.jpg", id: "danceparty")%>
              <div class="carousel-caption container">
                <div class="row">
                  <div class="col-sm-7">

                    <%= render "tracks/madlibs/weather_search" %>

                    <!-- Links to all madlibs -->
                    <div class="portfolio-wrapper" >
                      <div class="col-md-12">
                        <ul class="filter">
                          <li>Input forms:</li>
                          <li data-target="#home-carousel" data-slide-to="0"><a>Simple</a></li>
                          <li data-target="#home-carousel" data-slide-to="1"><a>Sentiment</a></li>
                          <li data-target="#home-carousel" data-slide-to="2"><a>Age</a></li>
                          <li data-target="#home-carousel" data-slide-to="3" ><a>Party</a></li>
                          <li data-target="#home-carousel" data-slide-to="4" ><a>Dance</a></li>
                          <li data-target="#home-carousel" data-slide-to="5" class="active"><a>Weather</a></li>


                        </ul><!--/#portfolio-filter-->

                      </div>
                    </div>
                    <img
                      class="f-pending-message"
                      style="width:500px;height:180px;display:none;"
                      src="https://userscontent2.emaze.com/images/c99e58c5-cc05-4af4-ab93-4614a40e077b/386d9c23-88e2-487a-b84f-47bba61bb4a6.gif"
                    />

                  </div>
                </div>
              </div>
            </div>


    </div> <!-- /.carousel-inner -->
  </div> <!--/#home-carousel-->
  </section>
<!-- /SLIDER -->

<!--RESULTS-->
<section id="services">
  <div class="container">
    <div id="show-area" class="row">
      (YOUR SONGS HERE!)
    </div>
  </div>
</section>
<!--/RESULTS-->


<!-- FOOTER -->
<footer id="footer">
  <div class="container">
    <div class="row">
      <!-- SOCIAL ICONS -->
      <div class="col-sm-6 col-sm-push-6 footer-social-icons">
        <span>Find us on:</span>
        <a href="https://github.com/FridaSjoholm/lyrically-challenged" target="_blank"><i class="fa fa-github"></i></a>
      </div>
      <!-- /SOCIAL ICONS -->
      <div class="col-sm-6 col-sm-pull-6 copyright">
        <p>&copy; 2017 <a href="">Lyrically Challenged</a>. All Rights Reserved.</p>
      </div>
    </div>
  </div>
</footer>
<!-- /FOOTER --><|MERGE_RESOLUTION|>--- conflicted
+++ resolved
@@ -22,15 +22,11 @@
                     <li>Input forms:</li>
                     <li data-target="#home-carousel" data-slide-to="0"><a class="active">Simple</a></li>
                     <li data-target="#home-carousel" data-slide-to="1"><a>Sentiment</a></li>
-<<<<<<< HEAD
-                    <li data-target="#home-carousel" data-slide-to="2" ><a>Party</a></li>
-                    <li data-target="#home-carousel" data-slide-to="2" ><a>Feelings Day</a></li>
-=======
-                    <li data-target="#home-carousel" data-slide-to="2"><a>Age</a></li>
-                    <li data-target="#home-carousel" data-slide-to="3" ><a>Party</a></li>
-                    <li data-target="#home-carousel" data-slide-to="4" ><a>Dance</a></li>
-                    <li data-target="#home-carousel" data-slide-to="5"><a>Weather</a></li>
->>>>>>> 751eda97
+                    <li data-target="#home-carousel" data-slide-to="2"><a>Age</a></li>
+                    <li data-target="#home-carousel" data-slide-to="3" ><a>Party</a></li>
+                    <li data-target="#home-carousel" data-slide-to="4" ><a>Dance</a></li>
+                    <li data-target="#home-carousel" data-slide-to="5"><a>Weather</a></li>
+                    <li data-target="#home-carousel" data-slide-to="6"><a>Feelings Day</a></li>
 
 
                   </ul><!--/#portfolio-filter-->
@@ -60,15 +56,12 @@
                     <li>Input forms:</li>
                     <li data-target="#home-carousel" data-slide-to="0"><a>Simple</a></li>
                     <li data-target="#home-carousel" data-slide-to="1"><a class="active">Sentiment</a></li>
-<<<<<<< HEAD
-                    <li data-target="#home-carousel" data-slide-to="2" ><a>Party</a></li>
-                    <li data-target="#home-carousel" data-slide-to="3" ><a>Feelings Day</a></li>
-=======
-                    <li data-target="#home-carousel" data-slide-to="2"><a>Age</a></li>
-                    <li data-target="#home-carousel" data-slide-to="3" ><a>Party</a></li>
-                    <li data-target="#home-carousel" data-slide-to="4" ><a>Dance</a></li>
-                    <li data-target="#home-carousel" data-slide-to="5"><a>Weather</a></li>
->>>>>>> 751eda97
+                    <li data-target="#home-carousel" data-slide-to="2"><a>Age</a></li>
+                    <li data-target="#home-carousel" data-slide-to="3" ><a>Party</a></li>
+                    <li data-target="#home-carousel" data-slide-to="4" ><a>Dance</a></li>
+                    <li data-target="#home-carousel" data-slide-to="5"><a>Weather</a></li>
+                    <li data-target="#home-carousel" data-slide-to="6" ><a>Feelings Day</a></li>
+
 
 
                   </ul><!--/#portfolio-filter-->
@@ -103,6 +96,7 @@
                     <li data-target="#home-carousel" data-slide-to="3" ><a>Party</a></li>
                     <li data-target="#home-carousel" data-slide-to="4" ><a>Dance</a></li>
                     <li data-target="#home-carousel" data-slide-to="5"><a>Weather</a></li>
+                    <li data-target="#home-carousel" data-slide-to="6" ><a>Feelings Day</a></li>
 
                   </ul><!--/#portfolio-filter-->
 
@@ -138,6 +132,7 @@
                     <li data-target="#home-carousel" data-slide-to="3"><a class="active">Party</a></li>
                     <li data-target="#home-carousel" data-slide-to="4" ><a>Dance</a></li>
                     <li data-target="#home-carousel" data-slide-to="5"><a>Weather</a></li>
+                    <li data-target="#home-carousel" data-slide-to="6" ><a>Feelings Day</a></li>
 
 
 
@@ -171,65 +166,26 @@
                     <li>Input forms:</li>
                     <li data-target="#home-carousel" data-slide-to="0"><a>Simple</a></li>
                     <li data-target="#home-carousel" data-slide-to="1"><a>Sentiment</a></li>
-<<<<<<< HEAD
-                    <li data-target="#home-carousel" data-slide-to="2" class="active"><a>Party</a></li>
-                    <li data-target="#home-carousel" data-slide-to="3"><a>Feelings Day</a></li>
-=======
                     <li data-target="#home-carousel" data-slide-to="2"><a>Age</a></li>
                     <li data-target="#home-carousel" data-slide-to="3" ><a>Party</a></li>
                     <li data-target="#home-carousel" data-slide-to="4" class="active"><a>Dance</a></li>
                     <li data-target="#home-carousel" data-slide-to="5"><a>Weather</a></li>
-
->>>>>>> 751eda97
-
-                  </ul><!--/#portfolio-filter-->
-
-                </div>
-              </div>
-              <img
-                class="f-pending-message"
-                style="width:500px;height:180px;display:none;"
-                src="https://userscontent2.emaze.com/images/c99e58c5-cc05-4af4-ab93-4614a40e077b/386d9c23-88e2-487a-b84f-47bba61bb4a6.gif"
-              />
-
-            </div>
-          </div>
-        </div>
-      </div>
-
-      <div class="item">
-        <div class="carousel-caption container">
-          <div class="row">
-            <div class="col-sm-7">
-
-              <%= render "tracks/madlibs/feelings_day" %>
-
-              <!-- Links to all madlibs -->
-              <div class="portfolio-wrapper" >
-                <div class="col-md-12">
-                  <ul class="filter">
-                    <li>Input forms:</li>
-                    <li data-target="#home-carousel" data-slide-to="0"><a>Simple</a></li>
-                    <li data-target="#home-carousel" data-slide-to="1"><a>Sentiment</a></li>
-                    <li data-target="#home-carousel" data-slide-to="2"><a>Party</a></li>
-                    <li data-target="#home-carousel" data-slide-to="3"><a class="active">Feelings Day</a></li>
-
-                  </ul><!--/#portfolio-filter-->
-
-                </div>
-              </div>
-              <img
-                class="f-pending-message"
-                style="width:500px;height:180px;display:none;"
-                src="https://userscontent2.emaze.com/images/c99e58c5-cc05-4af4-ab93-4614a40e077b/386d9c23-88e2-487a-b84f-47bba61bb4a6.gif"
-              />
-
-            </div>
-          </div>
-        </div>
-      </div>
-
-
+                    <li data-target="#home-carousel" data-slide-to="6" ><a>Feelings Day</a></li>
+
+                  </ul><!--/#portfolio-filter-->
+
+                </div>
+              </div>
+              <img
+                class="f-pending-message"
+                style="width:500px;height:180px;display:none;"
+                src="https://userscontent2.emaze.com/images/c99e58c5-cc05-4af4-ab93-4614a40e077b/386d9c23-88e2-487a-b84f-47bba61bb4a6.gif"
+              />
+
+            </div>
+          </div>
+        </div>
+      </div>
 
             <div class="item">
               <%= image_tag("dance_party.jpg", id: "danceparty")%>
@@ -250,6 +206,8 @@
                           <li data-target="#home-carousel" data-slide-to="3" ><a>Party</a></li>
                           <li data-target="#home-carousel" data-slide-to="4" ><a>Dance</a></li>
                           <li data-target="#home-carousel" data-slide-to="5" class="active"><a>Weather</a></li>
+                          <li data-target="#home-carousel" data-slide-to="6" ><a>Feelings Day</a></li>
+                          
 
 
                         </ul><!--/#portfolio-filter-->
@@ -266,6 +224,43 @@
                 </div>
               </div>
             </div>
+
+            <div class="item">
+              <div class="carousel-caption container">
+                <div class="row">
+                  <div class="col-sm-7">
+
+                    <%= render "tracks/madlibs/feelings_day" %>
+
+                    <!-- Links to all madlibs -->
+                    <div class="portfolio-wrapper" >
+                      <div class="col-md-12">
+                        <ul class="filter">
+                          <li>Input forms:</li>
+                          <li data-target="#home-carousel" data-slide-to="0"><a>Simple</a></li>
+                          <li data-target="#home-carousel" data-slide-to="1"><a>Sentiment</a></li>
+                          <li data-target="#home-carousel" data-slide-to="2"><a>Age</a></li>
+                          <li data-target="#home-carousel" data-slide-to="3" ><a>Party</a></li>
+                          <li data-target="#home-carousel" data-slide-to="4" ><a>Dance</a></li>
+                          <li data-target="#home-carousel" data-slide-to="5"><a>Weather</a></li>
+                          <li data-target="#home-carousel" data-slide-to="6" class="active"><a>Feelings Day</a></li>
+
+
+                        </ul><!--/#portfolio-filter-->
+
+                      </div>
+                    </div>
+                    <img
+                      class="f-pending-message"
+                      style="width:500px;height:180px;display:none;"
+                      src="https://userscontent2.emaze.com/images/c99e58c5-cc05-4af4-ab93-4614a40e077b/386d9c23-88e2-487a-b84f-47bba61bb4a6.gif"
+                    />
+
+                  </div>
+                </div>
+              </div>
+            </div>
+
 
 
     </div> <!-- /.carousel-inner -->

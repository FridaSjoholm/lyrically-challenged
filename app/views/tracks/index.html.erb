--- conflicted
+++ resolved
@@ -3,7 +3,7 @@
 <section id="slider">
   <div id="home-carousel" class="carousel slide" data-ride="carousel">
     <div class="carousel-inner">
-<<<<<<< HEAD
+
       <div class="item active" style="background-image:(/images/slider/01.jpg)">
         <div class="carousel-caption container">
           <div class="row">
@@ -33,14 +33,13 @@
           </div>
         </div>
       </div>
-=======
+
 
       <%= render "tracks/carousel/01intro" %>
       <%= render "tracks/carousel/02find" %>
       <!-- TD: In future, iterate through madlibs -->
       <%= render "tracks/carousel/03madlib" %>
 
->>>>>>> c2ed120e
       <a class="home-carousel-left" href="#home-carousel" data-slide="prev"><i class="fa fa-angle-left"></i></a>
       <a class="home-carousel-right" href="#home-carousel" data-slide="next"><i class="fa fa-angle-right"></i></a>
     </div> <!-- /.carousel-inner -->

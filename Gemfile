--- conflicted
+++ resolved
@@ -5,26 +5,18 @@
   "https://github.com/#{repo_name}.git"
 end
 
-<<<<<<< HEAD
-#wrapper for Spotify API
+#ADDED GEMS
+#wrapper for accessing Spotify API
 gem 'rspotify'
-=======
-#for parsing response from lololyrics API
-gem 'nokogiri'
-gem "rspotify", github: 'SalasC2/rspotify', branch: 'master'
->>>>>>> 5421fc0e
-
-#for parsing JSON
-gem 'nokogiri'
-gem 'pry-byebug'
-gem 'byebug'
 #NewRelic gem for data analytics
 gem 'newrelic_rpm'
-
 # Faraday for parsing JSON
 gem 'faraday'
 #dotenv for safely storing API keys
 gem 'dotenv-rails', :groups => [:development, :test]
+
+
+#DEFAULT GEMS
 # Bundle edge Rails instead: gem 'rails', github: 'rails/rails'
 gem 'rails', '~> 5.0.1'
 # Use postgresql as the database for Active Record
@@ -57,6 +49,7 @@
 group :development, :test do
   # Call 'byebug' anywhere in the code to stop execution and get a debugger console
   gem 'byebug', platform: :mri
+  gem 'pry-byebug'
 end
 
 group :development do

--- conflicted
+++ resolved
@@ -57,16 +57,10 @@
 
 # Use Capistrano for deployment
 # gem 'capistrano-rails', group: :development
-<<<<<<< HEAD
+
 group :production do
   gem 'rails_12factor'
 end
-
-=======
-group :production, :staging do
-  gem 'rails_12factor'
-end
->>>>>>> 0b89d2b2
 
 group :development, :test do
   # Call 'byebug' anywhere in the code to stop execution and get a debugger console

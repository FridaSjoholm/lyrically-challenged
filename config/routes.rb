--- conflicted
+++ resolved
@@ -4,11 +4,8 @@
   resources :tracks, only: [:index, :search, :show, :search_for_party]
   get "/search", to: "tracks#search"
   get "/search_with_sentiment", to: "tracks#search_with_sentiment"
-<<<<<<< HEAD
   get "/weather_search", to: "tracks#weather_search"
-=======
   get "/search_for_party", to: "tracks#search_for_party"
->>>>>>> 56cdbd05
 
 
   resources :demos, only: [:index, :searchstuff, :show]
